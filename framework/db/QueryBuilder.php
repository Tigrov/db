<?php
/**
 * @link http://www.yiiframework.com/
 * @copyright Copyright (c) 2008 Yii Software LLC
 * @license http://www.yiiframework.com/license/
 */

namespace yii\db;

use yii\base\InvalidArgumentException;
use yii\base\NotSupportedException;
use yii\helpers\ArrayHelper;
use yii\helpers\StringHelper;

/**
 * QueryBuilder builds a SELECT SQL statement based on the specification given as a [[Query]] object.
 *
 * SQL statements are created from [[Query]] objects using the [[build()]]-method.
 *
 * QueryBuilder is also used by [[Command]] to build SQL statements such as INSERT, UPDATE, DELETE, CREATE TABLE.
 *
 * For more details and usage information on QueryBuilder, see the [guide article on query builders](guide:db-query-builder).
 *
 * @author Qiang Xue <qiang.xue@gmail.com>
 * @since 2.0
 */
class QueryBuilder extends \yii\base\BaseObject
{
    /**
     * The prefix for automatically generated query binding parameters.
     */
    const PARAM_PREFIX = ':qp';

    /**
     * @var Connection the database connection.
     */
    public $db;
    /**
     * @var string the separator between different fragments of a SQL statement.
     * Defaults to an empty space. This is mainly used by [[build()]] when generating a SQL statement.
     */
    public $separator = ' ';
    /**
     * @var array the abstract column types mapped to physical column types.
     * This is mainly used to support creating/modifying tables using DB-independent data type specifications.
     * Child classes should override this property to declare supported type mappings.
     */
    public $typeMap = [];

    /**
     * @var array map of query condition to builder methods.
     * These methods are used by [[buildCondition]] to build SQL conditions from array syntax.
     */
    protected $conditionBuilders = [
        'NOT' => 'buildNotCondition',
        'AND' => 'buildAndCondition',
        'OR' => 'buildAndCondition',
        'BETWEEN' => 'buildBetweenCondition',
        'NOT BETWEEN' => 'buildBetweenCondition',
        'IN' => 'buildInCondition',
        'NOT IN' => 'buildInCondition',
        'LIKE' => 'buildLikeCondition',
        'NOT LIKE' => 'buildLikeCondition',
        'OR LIKE' => 'buildLikeCondition',
        'OR NOT LIKE' => 'buildLikeCondition',
        'EXISTS' => 'buildExistsCondition',
        'NOT EXISTS' => 'buildExistsCondition',
    ];
    /**
     * @var array map of chars to their replacements in LIKE conditions.
     * By default it's configured to escape `%`, `_` and `\` with `\`.
     * @since 2.0.12.
     */
    protected $likeEscapingReplacements = [
        '%' => '\%',
        '_' => '\_',
        '\\' => '\\\\',
    ];
    /**
     * @var string|null character used to escape special characters in LIKE conditions.
     * By default it's assumed to be `\`.
     * @since 2.0.12
     */
    protected $likeEscapeCharacter;


    /**
     * Constructor.
     * @param Connection $connection the database connection.
     * @param array $config name-value pairs that will be used to initialize the object properties
     */
    public function __construct($connection, $config = [])
    {
        $this->db = $connection;
        parent::__construct($config);
    }

    /**
     * Generates a SELECT SQL statement from a [[Query]] object.
     * @param Query $query the [[Query]] object from which the SQL statement will be generated.
     * @param array $params the parameters to be bound to the generated SQL statement. These parameters will
     * be included in the result with the additional parameters generated during the query building process.
     * @return array the generated SQL statement (the first array element) and the corresponding
     * parameters to be bound to the SQL statement (the second array element). The parameters returned
     * include those provided in `$params`.
     */
    public function build($query, $params = [])
    {
        $query = $query->prepare($this);

        $params = empty($params) ? $query->params : array_merge($params, $query->params);

        $clauses = [
            $this->buildSelect($query->select, $params, $query->distinct, $query->selectOption),
            $this->buildFrom($query->from, $params),
            $this->buildJoin($query->join, $params),
            $this->buildWhere($query->where, $params),
            $this->buildGroupBy($query->groupBy, $params),
            $this->buildHaving($query->having, $params),
        ];

        $sql = implode($this->separator, array_filter($clauses));
        $sql = $this->buildOrderByAndLimit($sql, $query->orderBy, $query->limit, $query->offset, $params);

        $union = $this->buildUnion($query->union, $params);
        if ($union !== '') {
            $sql = "($sql){$this->separator}$union";
        }

        return [$sql, $params];
    }

    /**
     * Creates an INSERT SQL statement.
     *
     * For example,
     *
     * ```php
     * $sql = $queryBuilder->insert('user', [
     *     'name' => 'Sam',
     *     'age' => 30,
     * ], $params);
     * ```
     *
     * The method will properly escape the table and column names.
     *
     * @param string $table the table that new rows will be inserted into.
     * @param array|\yii\db\Query $columns the column data (name => value) to be inserted into the table or instance
     * of [[yii\db\Query|Query]] to perform INSERT INTO ... SELECT SQL statement.
     * Passing of [[yii\db\Query|Query]] is available since version 2.0.11.
     * @param array $params the binding parameters that will be generated by this method.
     * They should be bound to the DB command later.
     * @return string the INSERT SQL
     */
    public function insert($table, $columns, &$params)
    {
        $schema = $this->db->getSchema();
        if (($tableSchema = $schema->getTableSchema($table)) !== null) {
            $columnSchemas = $tableSchema->columns;
        } else {
            $columnSchemas = [];
        }
        $names = [];
        $placeholders = [];
        $values = ' DEFAULT VALUES';
        if ($columns instanceof \yii\db\Query) {
<<<<<<< HEAD
            [$names, $values, $params] = $this->prepareInsertSelectSubQuery($columns, $schema);
=======
            list($names, $values, $params) = $this->prepareInsertSelectSubQuery($columns, $schema, $params);
>>>>>>> 1e6ab3cd
        } else {
            foreach ($columns as $name => $value) {
                $names[] = $schema->quoteColumnName($name);
                if ($value instanceof Expression) {
                    $placeholders[] = $value->expression;
                    foreach ($value->params as $n => $v) {
                        $params[$n] = $v;
                    }
                } elseif ($value instanceof \yii\db\Query) {
                    [$sql, $params] = $this->build($value, $params);
                    $placeholders[] = "($sql)";
                } else {
                    $phName = self::PARAM_PREFIX . count($params);
                    $placeholders[] = $phName;
                    $params[$phName] = !is_array($value) && isset($columnSchemas[$name]) ? $columnSchemas[$name]->dbTypecast($value) : $value;
                }
            }
        }

        return 'INSERT INTO ' . $schema->quoteTableName($table)
            . (!empty($names) ? ' (' . implode(', ', $names) . ')' : '')
            . (!empty($placeholders) ? ' VALUES (' . implode(', ', $placeholders) . ')' : $values);
    }

    /**
     * Prepare select-subquery and field names for INSERT INTO ... SELECT SQL statement.
     *
     * @param \yii\db\Query $columns Object, which represents select query.
     * @param \yii\db\Schema $schema Schema object to quote column name.
     * @param array $params the parameters to be bound to the generated SQL statement. These parameters will
     * be included in the result with the additional parameters generated during the query building process.
     * @return array
     * @throws InvalidArgumentException if query's select does not contain named parameters only.
     * @since 2.0.11
     */
    protected function prepareInsertSelectSubQuery($columns, $schema, $params = [])
    {
        if (!is_array($columns->select) || empty($columns->select) || in_array('*', $columns->select)) {
            throw new InvalidArgumentException('Expected select query object with enumerated (named) parameters');
        }

        [$values, $params] = $this->build($columns, $params);
        $names = [];
        $values = ' ' . $values;
        foreach ($columns->select as $title => $field) {
            if (is_string($title)) {
                $names[] = $schema->quoteColumnName($title);
            } elseif (preg_match('/^(.*?)(?i:\s+as\s+|\s+)([\w\-_\.]+)$/', $field, $matches)) {
                $names[] = $schema->quoteColumnName($matches[2]);
            } else {
                $names[] = $schema->quoteColumnName($field);
            }
        }

        return [$names, $values, $params];
    }

    /**
     * Generates a batch INSERT SQL statement.
     *
     * For example,
     *
     * ```php
     * $sql = $queryBuilder->batchInsert('user', ['name', 'age'], [
     *     ['Tom', 30],
     *     ['Jane', 20],
     *     ['Linda', 25],
     * ]);
     * ```
     *
     * Note that the values in each row must match the corresponding column names.
     *
     * The method will properly escape the column names, and quote the values to be inserted.
     *
     * @param string $table the table that new rows will be inserted into.
     * @param array $columns the column names
     * @param array|\Generator $rows the rows to be batch inserted into the table
     * @return string the batch INSERT SQL statement
     */
    public function batchInsert($table, $columns, $rows)
    {
        if (empty($rows)) {
            return '';
        }

        $schema = $this->db->getSchema();
        if (($tableSchema = $schema->getTableSchema($table)) !== null) {
            $columnSchemas = $tableSchema->columns;
        } else {
            $columnSchemas = [];
        }

        $values = [];
        foreach ($rows as $row) {
            $vs = [];
            foreach ($row as $i => $value) {
                if (isset($columns[$i], $columnSchemas[$columns[$i]]) && !is_array($value)) {
                    $value = $columnSchemas[$columns[$i]]->dbTypecast($value);
                }
                if (is_string($value)) {
                    $value = $schema->quoteValue($value);
                } elseif (is_float($value)) {
                    // ensure type cast always has . as decimal separator in all locales
                    $value = StringHelper::floatToString($value);
                } elseif ($value === false) {
                    $value = 0;
                } elseif ($value === null) {
                    $value = 'NULL';
                }
                $vs[] = $value;
            }
            $values[] = '(' . implode(', ', $vs) . ')';
        }
        if (empty($values)) {
            return '';
        }

        foreach ($columns as $i => $name) {
            $columns[$i] = $schema->quoteColumnName($name);
        }

        return 'INSERT INTO ' . $schema->quoteTableName($table)
        . ' (' . implode(', ', $columns) . ') VALUES ' . implode(', ', $values);
    }

    /**
     * Creates an UPDATE SQL statement.
     *
     * For example,
     *
     * ```php
     * $params = [];
     * $sql = $queryBuilder->update('user', ['status' => 1], 'age > 30', $params);
     * ```
     *
     * The method will properly escape the table and column names.
     *
     * @param string $table the table to be updated.
     * @param array $columns the column data (name => value) to be updated.
     * @param array|string $condition the condition that will be put in the WHERE part. Please
     * refer to [[Query::where()]] on how to specify condition.
     * @param array $params the binding parameters that will be modified by this method
     * so that they can be bound to the DB command later.
     * @return string the UPDATE SQL
     */
    public function update($table, $columns, $condition, &$params)
    {
        if (($tableSchema = $this->db->getTableSchema($table)) !== null) {
            $columnSchemas = $tableSchema->columns;
        } else {
            $columnSchemas = [];
        }

        $lines = [];
        foreach ($columns as $name => $value) {
            if ($value instanceof Expression) {
                $lines[] = $this->db->quoteColumnName($name) . '=' . $value->expression;
                foreach ($value->params as $n => $v) {
                    $params[$n] = $v;
                }
            } else {
                $phName = self::PARAM_PREFIX . count($params);
                $lines[] = $this->db->quoteColumnName($name) . '=' . $phName;
                $params[$phName] = !is_array($value) && isset($columnSchemas[$name]) ? $columnSchemas[$name]->dbTypecast($value) : $value;
            }
        }

        $sql = 'UPDATE ' . $this->db->quoteTableName($table) . ' SET ' . implode(', ', $lines);
        $where = $this->buildWhere($condition, $params);

        return $where === '' ? $sql : $sql . ' ' . $where;
    }

    /**
     * Creates a DELETE SQL statement.
     *
     * For example,
     *
     * ```php
     * $sql = $queryBuilder->delete('user', 'status = 0');
     * ```
     *
     * The method will properly escape the table and column names.
     *
     * @param string $table the table where the data will be deleted from.
     * @param array|string $condition the condition that will be put in the WHERE part. Please
     * refer to [[Query::where()]] on how to specify condition.
     * @param array $params the binding parameters that will be modified by this method
     * so that they can be bound to the DB command later.
     * @return string the DELETE SQL
     */
    public function delete($table, $condition, &$params)
    {
        $sql = 'DELETE FROM ' . $this->db->quoteTableName($table);
        $where = $this->buildWhere($condition, $params);

        return $where === '' ? $sql : $sql . ' ' . $where;
    }

    /**
     * Builds a SQL statement for creating a new DB table.
     *
     * The columns in the new  table should be specified as name-definition pairs (e.g. 'name' => 'string'),
     * where name stands for a column name which will be properly quoted by the method, and definition
     * stands for the column type which can contain an abstract DB type.
     * The [[getColumnType()]] method will be invoked to convert any abstract type into a physical one.
     *
     * If a column is specified with definition only (e.g. 'PRIMARY KEY (name, type)'), it will be directly
     * inserted into the generated SQL.
     *
     * For example,
     *
     * ```php
     * $sql = $queryBuilder->createTable('user', [
     *  'id' => 'pk',
     *  'name' => 'string',
     *  'age' => 'integer',
     * ]);
     * ```
     *
     * @param string $table the name of the table to be created. The name will be properly quoted by the method.
     * @param array $columns the columns (name => definition) in the new table.
     * @param string $options additional SQL fragment that will be appended to the generated SQL.
     * @return string the SQL statement for creating a new DB table.
     */
    public function createTable($table, $columns, $options = null)
    {
        $cols = [];
        foreach ($columns as $name => $type) {
            if (is_string($name)) {
                $cols[] = "\t" . $this->db->quoteColumnName($name) . ' ' . $this->getColumnType($type);
            } else {
                $cols[] = "\t" . $type;
            }
        }
        $sql = 'CREATE TABLE ' . $this->db->quoteTableName($table) . " (\n" . implode(",\n", $cols) . "\n)";

        return $options === null ? $sql : $sql . ' ' . $options;
    }

    /**
     * Builds a SQL statement for renaming a DB table.
     * @param string $oldName the table to be renamed. The name will be properly quoted by the method.
     * @param string $newName the new table name. The name will be properly quoted by the method.
     * @return string the SQL statement for renaming a DB table.
     */
    public function renameTable($oldName, $newName)
    {
        return 'RENAME TABLE ' . $this->db->quoteTableName($oldName) . ' TO ' . $this->db->quoteTableName($newName);
    }

    /**
     * Builds a SQL statement for dropping a DB table.
     * @param string $table the table to be dropped. The name will be properly quoted by the method.
     * @return string the SQL statement for dropping a DB table.
     */
    public function dropTable($table)
    {
        return 'DROP TABLE ' . $this->db->quoteTableName($table);
    }

    /**
     * Builds a SQL statement for adding a primary key constraint to an existing table.
     * @param string $name the name of the primary key constraint.
     * @param string $table the table that the primary key constraint will be added to.
     * @param string|array $columns comma separated string or array of columns that the primary key will consist of.
     * @return string the SQL statement for adding a primary key constraint to an existing table.
     */
    public function addPrimaryKey($name, $table, $columns)
    {
        if (is_string($columns)) {
            $columns = preg_split('/\s*,\s*/', $columns, -1, PREG_SPLIT_NO_EMPTY);
        }

        foreach ($columns as $i => $col) {
            $columns[$i] = $this->db->quoteColumnName($col);
        }

        return 'ALTER TABLE ' . $this->db->quoteTableName($table) . ' ADD CONSTRAINT '
            . $this->db->quoteColumnName($name) . ' PRIMARY KEY ('
            . implode(', ', $columns) . ')';
    }

    /**
     * Builds a SQL statement for removing a primary key constraint to an existing table.
     * @param string $name the name of the primary key constraint to be removed.
     * @param string $table the table that the primary key constraint will be removed from.
     * @return string the SQL statement for removing a primary key constraint from an existing table.
     */
    public function dropPrimaryKey($name, $table)
    {
        return 'ALTER TABLE ' . $this->db->quoteTableName($table)
            . ' DROP CONSTRAINT ' . $this->db->quoteColumnName($name);
    }

    /**
     * Builds a SQL statement for truncating a DB table.
     * @param string $table the table to be truncated. The name will be properly quoted by the method.
     * @return string the SQL statement for truncating a DB table.
     */
    public function truncateTable($table)
    {
        return 'TRUNCATE TABLE ' . $this->db->quoteTableName($table);
    }

    /**
     * Builds a SQL statement for adding a new DB column.
     * @param string $table the table that the new column will be added to. The table name will be properly quoted by the method.
     * @param string $column the name of the new column. The name will be properly quoted by the method.
     * @param string $type the column type. The [[getColumnType()]] method will be invoked to convert abstract column type (if any)
     * into the physical one. Anything that is not recognized as abstract type will be kept in the generated SQL.
     * For example, 'string' will be turned into 'varchar(255)', while 'string not null' will become 'varchar(255) not null'.
     * @return string the SQL statement for adding a new column.
     */
    public function addColumn($table, $column, $type)
    {
        return 'ALTER TABLE ' . $this->db->quoteTableName($table)
            . ' ADD ' . $this->db->quoteColumnName($column) . ' '
            . $this->getColumnType($type);
    }

    /**
     * Builds a SQL statement for dropping a DB column.
     * @param string $table the table whose column is to be dropped. The name will be properly quoted by the method.
     * @param string $column the name of the column to be dropped. The name will be properly quoted by the method.
     * @return string the SQL statement for dropping a DB column.
     */
    public function dropColumn($table, $column)
    {
        return 'ALTER TABLE ' . $this->db->quoteTableName($table)
            . ' DROP COLUMN ' . $this->db->quoteColumnName($column);
    }

    /**
     * Builds a SQL statement for renaming a column.
     * @param string $table the table whose column is to be renamed. The name will be properly quoted by the method.
     * @param string $oldName the old name of the column. The name will be properly quoted by the method.
     * @param string $newName the new name of the column. The name will be properly quoted by the method.
     * @return string the SQL statement for renaming a DB column.
     */
    public function renameColumn($table, $oldName, $newName)
    {
        return 'ALTER TABLE ' . $this->db->quoteTableName($table)
            . ' RENAME COLUMN ' . $this->db->quoteColumnName($oldName)
            . ' TO ' . $this->db->quoteColumnName($newName);
    }

    /**
     * Builds a SQL statement for changing the definition of a column.
     * @param string $table the table whose column is to be changed. The table name will be properly quoted by the method.
     * @param string $column the name of the column to be changed. The name will be properly quoted by the method.
     * @param string $type the new column type. The [[getColumnType()]] method will be invoked to convert abstract
     * column type (if any) into the physical one. Anything that is not recognized as abstract type will be kept
     * in the generated SQL. For example, 'string' will be turned into 'varchar(255)', while 'string not null'
     * will become 'varchar(255) not null'.
     * @return string the SQL statement for changing the definition of a column.
     */
    public function alterColumn($table, $column, $type)
    {
        return 'ALTER TABLE ' . $this->db->quoteTableName($table) . ' CHANGE '
            . $this->db->quoteColumnName($column) . ' '
            . $this->db->quoteColumnName($column) . ' '
            . $this->getColumnType($type);
    }

    /**
     * Builds a SQL statement for adding a foreign key constraint to an existing table.
     * The method will properly quote the table and column names.
     * @param string $name the name of the foreign key constraint.
     * @param string $table the table that the foreign key constraint will be added to.
     * @param string|array $columns the name of the column to that the constraint will be added on.
     * If there are multiple columns, separate them with commas or use an array to represent them.
     * @param string $refTable the table that the foreign key references to.
     * @param string|array $refColumns the name of the column that the foreign key references to.
     * If there are multiple columns, separate them with commas or use an array to represent them.
     * @param string $delete the ON DELETE option. Most DBMS support these options: RESTRICT, CASCADE, NO ACTION, SET DEFAULT, SET NULL
     * @param string $update the ON UPDATE option. Most DBMS support these options: RESTRICT, CASCADE, NO ACTION, SET DEFAULT, SET NULL
     * @return string the SQL statement for adding a foreign key constraint to an existing table.
     */
    public function addForeignKey($name, $table, $columns, $refTable, $refColumns, $delete = null, $update = null)
    {
        $sql = 'ALTER TABLE ' . $this->db->quoteTableName($table)
            . ' ADD CONSTRAINT ' . $this->db->quoteColumnName($name)
            . ' FOREIGN KEY (' . $this->buildColumns($columns) . ')'
            . ' REFERENCES ' . $this->db->quoteTableName($refTable)
            . ' (' . $this->buildColumns($refColumns) . ')';
        if ($delete !== null) {
            $sql .= ' ON DELETE ' . $delete;
        }
        if ($update !== null) {
            $sql .= ' ON UPDATE ' . $update;
        }

        return $sql;
    }

    /**
     * Builds a SQL statement for dropping a foreign key constraint.
     * @param string $name the name of the foreign key constraint to be dropped. The name will be properly quoted by the method.
     * @param string $table the table whose foreign is to be dropped. The name will be properly quoted by the method.
     * @return string the SQL statement for dropping a foreign key constraint.
     */
    public function dropForeignKey($name, $table)
    {
        return 'ALTER TABLE ' . $this->db->quoteTableName($table)
            . ' DROP CONSTRAINT ' . $this->db->quoteColumnName($name);
    }

    /**
     * Builds a SQL statement for creating a new index.
     * @param string $name the name of the index. The name will be properly quoted by the method.
     * @param string $table the table that the new index will be created for. The table name will be properly quoted by the method.
     * @param string|array $columns the column(s) that should be included in the index. If there are multiple columns,
     * separate them with commas or use an array to represent them. Each column name will be properly quoted
     * by the method, unless a parenthesis is found in the name.
     * @param bool $unique whether to add UNIQUE constraint on the created index.
     * @return string the SQL statement for creating a new index.
     */
    public function createIndex($name, $table, $columns, $unique = false)
    {
        return ($unique ? 'CREATE UNIQUE INDEX ' : 'CREATE INDEX ')
            . $this->db->quoteTableName($name) . ' ON '
            . $this->db->quoteTableName($table)
            . ' (' . $this->buildColumns($columns) . ')';
    }

    /**
     * Builds a SQL statement for dropping an index.
     * @param string $name the name of the index to be dropped. The name will be properly quoted by the method.
     * @param string $table the table whose index is to be dropped. The name will be properly quoted by the method.
     * @return string the SQL statement for dropping an index.
     */
    public function dropIndex($name, $table)
    {
        return 'DROP INDEX ' . $this->db->quoteTableName($name) . ' ON ' . $this->db->quoteTableName($table);
    }

    /**
     * Creates a SQL command for adding an unique constraint to an existing table.
     * @param string $name the name of the unique constraint.
     * The name will be properly quoted by the method.
     * @param string $table the table that the unique constraint will be added to.
     * The name will be properly quoted by the method.
     * @param string|array $columns the name of the column to that the constraint will be added on.
     * If there are multiple columns, separate them with commas.
     * The name will be properly quoted by the method.
     * @return string the SQL statement for adding an unique constraint to an existing table.
     * @since 2.0.13
     */
    public function addUnique($name, $table, $columns)
    {
        if (is_string($columns)) {
            $columns = preg_split('/\s*,\s*/', $columns, -1, PREG_SPLIT_NO_EMPTY);
        }
        foreach ($columns as $i => $col) {
            $columns[$i] = $this->db->quoteColumnName($col);
        }

        return 'ALTER TABLE ' . $this->db->quoteTableName($table) . ' ADD CONSTRAINT '
            . $this->db->quoteColumnName($name) . ' UNIQUE ('
            . implode(', ', $columns) . ')';
    }

    /**
     * Creates a SQL command for dropping an unique constraint.
     * @param string $name the name of the unique constraint to be dropped.
     * The name will be properly quoted by the method.
     * @param string $table the table whose unique constraint is to be dropped.
     * The name will be properly quoted by the method.
     * @return string the SQL statement for dropping an unique constraint.
     * @since 2.0.13
     */
    public function dropUnique($name, $table)
    {
        return 'ALTER TABLE ' . $this->db->quoteTableName($table)
            . ' DROP CONSTRAINT ' . $this->db->quoteColumnName($name);
    }

    /**
     * Creates a SQL command for adding a check constraint to an existing table.
     * @param string $name the name of the check constraint.
     * The name will be properly quoted by the method.
     * @param string $table the table that the check constraint will be added to.
     * The name will be properly quoted by the method.
     * @param string $expression the SQL of the `CHECK` constraint.
     * @return string the SQL statement for adding a check constraint to an existing table.
     * @since 2.0.13
     */
    public function addCheck($name, $table, $expression)
    {
        return 'ALTER TABLE ' . $this->db->quoteTableName($table) . ' ADD CONSTRAINT '
            . $this->db->quoteColumnName($name) . ' CHECK (' . $this->db->quoteSql($expression) . ')';
    }

    /**
     * Creates a SQL command for dropping a check constraint.
     * @param string $name the name of the check constraint to be dropped.
     * The name will be properly quoted by the method.
     * @param string $table the table whose check constraint is to be dropped.
     * The name will be properly quoted by the method.
     * @return string the SQL statement for dropping a check constraint.
     * @since 2.0.13
     */
    public function dropCheck($name, $table)
    {
        return 'ALTER TABLE ' . $this->db->quoteTableName($table)
            . ' DROP CONSTRAINT ' . $this->db->quoteColumnName($name);
    }

    /**
     * Creates a SQL command for adding a default value constraint to an existing table.
     * @param string $name the name of the default value constraint.
     * The name will be properly quoted by the method.
     * @param string $table the table that the default value constraint will be added to.
     * The name will be properly quoted by the method.
     * @param string $column the name of the column to that the constraint will be added on.
     * The name will be properly quoted by the method.
     * @param mixed $value default value.
     * @return string the SQL statement for adding a default value constraint to an existing table.
     * @throws NotSupportedException if this is not supported by the underlying DBMS.
     * @since 2.0.13
     */
    public function addDefaultValue($name, $table, $column, $value)
    {
        throw new NotSupportedException($this->db->getDriverName() . ' does not support adding default value constraints.');
    }

    /**
     * Creates a SQL command for dropping a default value constraint.
     * @param string $name the name of the default value constraint to be dropped.
     * The name will be properly quoted by the method.
     * @param string $table the table whose default value constraint is to be dropped.
     * The name will be properly quoted by the method.
     * @return string the SQL statement for dropping a default value constraint.
     * @throws NotSupportedException if this is not supported by the underlying DBMS.
     * @since 2.0.13
     */
    public function dropDefaultValue($name, $table)
    {
        throw new NotSupportedException($this->db->getDriverName() . ' does not support dropping default value constraints.');
    }

    /**
     * Creates a SQL statement for resetting the sequence value of a table's primary key.
     * The sequence will be reset such that the primary key of the next new row inserted
     * will have the specified value or 1.
     * @param string $table the name of the table whose primary key sequence will be reset
     * @param array|string $value the value for the primary key of the next new row inserted. If this is not set,
     * the next new row's primary key will have a value 1.
     * @return string the SQL statement for resetting sequence
     * @throws NotSupportedException if this is not supported by the underlying DBMS
     */
    public function resetSequence($table, $value = null)
    {
        throw new NotSupportedException($this->db->getDriverName() . ' does not support resetting sequence.');
    }

    /**
     * Builds a SQL statement for enabling or disabling integrity check.
     * @param bool $check whether to turn on or off the integrity check.
     * @param string $schema the schema of the tables. Defaults to empty string, meaning the current or default schema.
     * @param string $table the table name. Defaults to empty string, meaning that no table will be changed.
     * @return string the SQL statement for checking integrity
     * @throws NotSupportedException if this is not supported by the underlying DBMS
     */
    public function checkIntegrity($check = true, $schema = '', $table = '')
    {
        throw new NotSupportedException($this->db->getDriverName() . ' does not support enabling/disabling integrity check.');
    }

    /**
     * Builds a SQL command for adding comment to column.
     *
     * @param string $table the table whose column is to be commented. The table name will be properly quoted by the method.
     * @param string $column the name of the column to be commented. The column name will be properly quoted by the method.
     * @param string $comment the text of the comment to be added. The comment will be properly quoted by the method.
     * @return string the SQL statement for adding comment on column
     * @since 2.0.8
     */
    public function addCommentOnColumn($table, $column, $comment)
    {
        return 'COMMENT ON COLUMN ' . $this->db->quoteTableName($table) . '.' . $this->db->quoteColumnName($column) . ' IS ' . $this->db->quoteValue($comment);
    }

    /**
     * Builds a SQL command for adding comment to table.
     *
     * @param string $table the table whose column is to be commented. The table name will be properly quoted by the method.
     * @param string $comment the text of the comment to be added. The comment will be properly quoted by the method.
     * @return string the SQL statement for adding comment on table
     * @since 2.0.8
     */
    public function addCommentOnTable($table, $comment)
    {
        return 'COMMENT ON TABLE ' . $this->db->quoteTableName($table) . ' IS ' . $this->db->quoteValue($comment);
    }

    /**
     * Builds a SQL command for adding comment to column.
     *
     * @param string $table the table whose column is to be commented. The table name will be properly quoted by the method.
     * @param string $column the name of the column to be commented. The column name will be properly quoted by the method.
     * @return string the SQL statement for adding comment on column
     * @since 2.0.8
     */
    public function dropCommentFromColumn($table, $column)
    {
        return 'COMMENT ON COLUMN ' . $this->db->quoteTableName($table) . '.' . $this->db->quoteColumnName($column) . ' IS NULL';
    }

    /**
     * Builds a SQL command for adding comment to table.
     *
     * @param string $table the table whose column is to be commented. The table name will be properly quoted by the method.
     * @return string the SQL statement for adding comment on column
     * @since 2.0.8
     */
    public function dropCommentFromTable($table)
    {
        return 'COMMENT ON TABLE ' . $this->db->quoteTableName($table) . ' IS NULL';
    }

    /**
     * Converts an abstract column type into a physical column type.
     *
     * The conversion is done using the type map specified in [[typeMap]].
     * The following abstract column types are supported (using MySQL as an example to explain the corresponding
     * physical types):
     *
     * - `pk`: an auto-incremental primary key type, will be converted into "int(11) NOT NULL AUTO_INCREMENT PRIMARY KEY"
     * - `bigpk`: an auto-incremental primary key type, will be converted into "bigint(20) NOT NULL AUTO_INCREMENT PRIMARY KEY"
     * - `upk`: an unsigned auto-incremental primary key type, will be converted into "int(10) UNSIGNED NOT NULL AUTO_INCREMENT PRIMARY KEY"
     * - `char`: char type, will be converted into "char(1)"
     * - `string`: string type, will be converted into "varchar(255)"
     * - `text`: a long string type, will be converted into "text"
     * - `smallint`: a small integer type, will be converted into "smallint(6)"
     * - `integer`: integer type, will be converted into "int(11)"
     * - `bigint`: a big integer type, will be converted into "bigint(20)"
     * - `boolean`: boolean type, will be converted into "tinyint(1)"
     * - `float``: float number type, will be converted into "float"
     * - `decimal`: decimal number type, will be converted into "decimal"
     * - `datetime`: datetime type, will be converted into "datetime"
     * - `timestamp`: timestamp type, will be converted into "timestamp"
     * - `time`: time type, will be converted into "time"
     * - `date`: date type, will be converted into "date"
     * - `money`: money type, will be converted into "decimal(19,4)"
     * - `binary`: binary data type, will be converted into "blob"
     *
     * If the abstract type contains two or more parts separated by spaces (e.g. "string NOT NULL"), then only
     * the first part will be converted, and the rest of the parts will be appended to the converted result.
     * For example, 'string NOT NULL' is converted to 'varchar(255) NOT NULL'.
     *
     * For some of the abstract types you can also specify a length or precision constraint
     * by appending it in round brackets directly to the type.
     * For example `string(32)` will be converted into "varchar(32)" on a MySQL database.
     * If the underlying DBMS does not support these kind of constraints for a type it will
     * be ignored.
     *
     * If a type cannot be found in [[typeMap]], it will be returned without any change.
     * @param string|ColumnSchemaBuilder $type abstract column type
     * @return string physical column type.
     */
    public function getColumnType($type)
    {
        if ($type instanceof ColumnSchemaBuilder) {
            $type = $type->__toString();
        }

        if (isset($this->typeMap[$type])) {
            return $this->typeMap[$type];
        } elseif (preg_match('/^(\w+)\((.+?)\)(.*)$/', $type, $matches)) {
            if (isset($this->typeMap[$matches[1]])) {
                return preg_replace('/\(.+\)/', '(' . $matches[2] . ')', $this->typeMap[$matches[1]]) . $matches[3];
            }
        } elseif (preg_match('/^(\w+)\s+/', $type, $matches)) {
            if (isset($this->typeMap[$matches[1]])) {
                return preg_replace('/^\w+/', $this->typeMap[$matches[1]], $type);
            }
        }

        return $type;
    }

    /**
     * @param array $columns
     * @param array $params the binding parameters to be populated
     * @param bool $distinct
     * @param string $selectOption
     * @return string the SELECT clause built from [[Query::$select]].
     */
    public function buildSelect($columns, &$params, $distinct = false, $selectOption = null)
    {
        $select = $distinct ? 'SELECT DISTINCT' : 'SELECT';
        if ($selectOption !== null) {
            $select .= ' ' . $selectOption;
        }

        if (empty($columns)) {
            return $select . ' *';
        }

        foreach ($columns as $i => $column) {
            if ($column instanceof Expression) {
                if (is_int($i)) {
                    $columns[$i] = $column->expression;
                } else {
                    $columns[$i] = $column->expression . ' AS ' . $this->db->quoteColumnName($i);
                }
                $params = array_merge($params, $column->params);
            } elseif ($column instanceof Query) {
                [$sql, $params] = $this->build($column, $params);
                $columns[$i] = "($sql) AS " . $this->db->quoteColumnName($i);
            } elseif (is_string($i)) {
                if (strpos($column, '(') === false) {
                    $column = $this->db->quoteColumnName($column);
                }
                $columns[$i] = "$column AS " . $this->db->quoteColumnName($i);
            } elseif (strpos($column, '(') === false) {
                if (preg_match('/^(.*?)(?i:\s+as\s+|\s+)([\w\-_\.]+)$/', $column, $matches)) {
                    $columns[$i] = $this->db->quoteColumnName($matches[1]) . ' AS ' . $this->db->quoteColumnName($matches[2]);
                } else {
                    $columns[$i] = $this->db->quoteColumnName($column);
                }
            }
        }

        return $select . ' ' . implode(', ', $columns);
    }

    /**
     * @param array $tables
     * @param array $params the binding parameters to be populated
     * @return string the FROM clause built from [[Query::$from]].
     */
    public function buildFrom($tables, &$params)
    {
        if (empty($tables)) {
            return '';
        }

        $tables = $this->quoteTableNames($tables, $params);

        return 'FROM ' . implode(', ', $tables);
    }

    /**
     * @param array $joins
     * @param array $params the binding parameters to be populated
     * @return string the JOIN clause built from [[Query::$join]].
     * @throws Exception if the $joins parameter is not in proper format
     */
    public function buildJoin($joins, &$params)
    {
        if (empty($joins)) {
            return '';
        }

        foreach ($joins as $i => $join) {
            if (!is_array($join) || !isset($join[0], $join[1])) {
                throw new Exception('A join clause must be specified as an array of join type, join table, and optionally join condition.');
            }
            // 0:join type, 1:join table, 2:on-condition (optional)
            [$joinType, $table] = $join;
            $tables = $this->quoteTableNames((array) $table, $params);
            $table = reset($tables);
            $joins[$i] = "$joinType $table";
            if (isset($join[2])) {
                $condition = $this->buildCondition($join[2], $params);
                if ($condition !== '') {
                    $joins[$i] .= ' ON ' . $condition;
                }
            }
        }

        return implode($this->separator, $joins);
    }

    /**
     * Quotes table names passed.
     *
     * @param array $tables
     * @param array $params
     * @return array
     */
    private function quoteTableNames($tables, &$params)
    {
        foreach ($tables as $i => $table) {
            if ($table instanceof Query) {
                [$sql, $params] = $this->build($table, $params);
                $tables[$i] = "($sql) " . $this->db->quoteTableName($i);
            } elseif (is_string($i)) {
                if (strpos($table, '(') === false) {
                    $table = $this->db->quoteTableName($table);
                }
                $tables[$i] = "$table " . $this->db->quoteTableName($i);
            } elseif (strpos($table, '(') === false) {
                if (preg_match('/^(.*?)(?i:\s+as|)\s+([^ ]+)$/', $table, $matches)) { // with alias
                    $tables[$i] = $this->db->quoteTableName($matches[1]) . ' ' . $this->db->quoteTableName($matches[2]);
                } else {
                    $tables[$i] = $this->db->quoteTableName($table);
                }
            }
        }

        return $tables;
    }

    /**
     * @param string|array $condition
     * @param array $params the binding parameters to be populated
     * @return string the WHERE clause built from [[Query::$where]].
     */
    public function buildWhere($condition, &$params)
    {
        $where = $this->buildCondition($condition, $params);

        return $where === '' ? '' : 'WHERE ' . $where;
    }

    /**
     * @param array $columns
     * @param array $params the binding parameters to be populated
     * @return string the GROUP BY clause
     */
    public function buildGroupBy($columns, &$params)
    {
        if (empty($columns)) {
            return '';
        }
        foreach ($columns as $i => $column) {
            if ($column instanceof Expression) {
                $columns[$i] = $column->expression;
                $params = array_merge($params, $column->params);
            } elseif (strpos($column, '(') === false) {
                $columns[$i] = $this->db->quoteColumnName($column);
            }
        }

        return 'GROUP BY ' . implode(', ', $columns);
    }

    /**
     * @param string|array $condition
     * @param array $params the binding parameters to be populated
     * @return string the HAVING clause built from [[Query::$having]].
     */
    public function buildHaving($condition, &$params)
    {
        $having = $this->buildCondition($condition, $params);

        return $having === '' ? '' : 'HAVING ' . $having;
    }

    /**
     * Builds the ORDER BY and LIMIT/OFFSET clauses and appends them to the given SQL.
     * @param string $sql the existing SQL (without ORDER BY/LIMIT/OFFSET)
     * @param array $orderBy the order by columns. See [[Query::orderBy]] for more details on how to specify this parameter.
     * @param int $limit the limit number. See [[Query::limit]] for more details.
     * @param int $offset the offset number. See [[Query::offset]] for more details.
     * @param array $params the binding parameters to be populated
     * @return string the SQL completed with ORDER BY/LIMIT/OFFSET (if any)
     */
    public function buildOrderByAndLimit($sql, $orderBy, $limit, $offset, &$params)
    {
        $orderBy = $this->buildOrderBy($orderBy, $params);
        if ($orderBy !== '') {
            $sql .= $this->separator . $orderBy;
        }
        $limit = $this->buildLimit($limit, $offset);
        if ($limit !== '') {
            $sql .= $this->separator . $limit;
        }

        return $sql;
    }

    /**
     * @param array $columns
     * @param array $params the binding parameters to be populated
     * @return string the ORDER BY clause built from [[Query::$orderBy]].
     */
    public function buildOrderBy($columns, &$params)
    {
        if (empty($columns)) {
            return '';
        }
        $orders = [];
        foreach ($columns as $name => $direction) {
            if ($direction instanceof Expression) {
                $orders[] = $direction->expression;
                $params = array_merge($params, $direction->params);
            } else {
                $orders[] = $this->db->quoteColumnName($name) . ($direction === SORT_DESC ? ' DESC' : '');
            }
        }

        return 'ORDER BY ' . implode(', ', $orders);
    }

    /**
     * @param int $limit
     * @param int $offset
     * @return string the LIMIT and OFFSET clauses
     */
    public function buildLimit($limit, $offset)
    {
        $sql = '';
        if ($this->hasLimit($limit)) {
            $sql = 'LIMIT ' . $limit;
        }
        if ($this->hasOffset($offset)) {
            $sql .= ' OFFSET ' . $offset;
        }

        return ltrim($sql);
    }

    /**
     * Checks to see if the given limit is effective.
     * @param mixed $limit the given limit
     * @return bool whether the limit is effective
     */
    protected function hasLimit($limit)
    {
        return ($limit instanceof Expression) || ctype_digit((string) $limit);
    }

    /**
     * Checks to see if the given offset is effective.
     * @param mixed $offset the given offset
     * @return bool whether the offset is effective
     */
    protected function hasOffset($offset)
    {
        return ($offset instanceof Expression) || ctype_digit((string) $offset) && (string) $offset !== '0';
    }

    /**
     * @param array $unions
     * @param array $params the binding parameters to be populated
     * @return string the UNION clause built from [[Query::$union]].
     */
    public function buildUnion($unions, &$params)
    {
        if (empty($unions)) {
            return '';
        }

        $result = '';

        foreach ($unions as $i => $union) {
            $query = $union['query'];
            if ($query instanceof Query) {
                [$unions[$i]['query'], $params] = $this->build($query, $params);
            }

            $result .= 'UNION ' . ($union['all'] ? 'ALL ' : '') . '( ' . $unions[$i]['query'] . ' ) ';
        }

        return trim($result);
    }

    /**
     * Processes columns and properly quotes them if necessary.
     * It will join all columns into a string with comma as separators.
     * @param string|array $columns the columns to be processed
     * @return string the processing result
     */
    public function buildColumns($columns)
    {
        if (!is_array($columns)) {
            if (strpos($columns, '(') !== false) {
                return $columns;
            }

            $columns = preg_split('/\s*,\s*/', $columns, -1, PREG_SPLIT_NO_EMPTY);
        }
        foreach ($columns as $i => $column) {
            if ($column instanceof Expression) {
                $columns[$i] = $column->expression;
            } elseif (strpos($column, '(') === false) {
                $columns[$i] = $this->db->quoteColumnName($column);
            }
        }

        return is_array($columns) ? implode(', ', $columns) : $columns;
    }

    /**
     * Parses the condition specification and generates the corresponding SQL expression.
     * @param string|array|Expression $condition the condition specification. Please refer to [[Query::where()]]
     * on how to specify a condition.
     * @param array $params the binding parameters to be populated
     * @return string the generated SQL expression
     */
    public function buildCondition($condition, &$params)
    {
        if ($condition instanceof Expression) {
            foreach ($condition->params as $n => $v) {
                $params[$n] = $v;
            }

            return $condition->expression;
        } elseif (!is_array($condition)) {
            return (string) $condition;
        } elseif (empty($condition)) {
            return '';
        }

        if (isset($condition[0])) { // operator format: operator, operand 1, operand 2, ...
            $operator = strtoupper($condition[0]);
            if (isset($this->conditionBuilders[$operator])) {
                $method = $this->conditionBuilders[$operator];
            } else {
                $method = 'buildSimpleCondition';
            }
            array_shift($condition);
            return $this->$method($operator, $condition, $params);
        }

        // hash format: 'column1' => 'value1', 'column2' => 'value2', ...
        return $this->buildHashCondition($condition, $params);
    }

    /**
     * Creates a condition based on column-value pairs.
     * @param array $condition the condition specification.
     * @param array $params the binding parameters to be populated
     * @return string the generated SQL expression
     */
    public function buildHashCondition($condition, &$params)
    {
        $parts = [];
        foreach ($condition as $column => $value) {
            if (ArrayHelper::isTraversable($value) || $value instanceof Query) {
                // IN condition
                $parts[] = $this->buildInCondition('IN', [$column, $value], $params);
            } else {
                if (strpos($column, '(') === false) {
                    $column = $this->db->quoteColumnName($column);
                }
                if ($value === null) {
                    $parts[] = "$column IS NULL";
                } elseif ($value instanceof Expression) {
                    $parts[] = "$column=" . $value->expression;
                    foreach ($value->params as $n => $v) {
                        $params[$n] = $v;
                    }
                } else {
                    $phName = self::PARAM_PREFIX . count($params);
                    $parts[] = "$column=$phName";
                    $params[$phName] = $value;
                }
            }
        }

        return count($parts) === 1 ? $parts[0] : '(' . implode(') AND (', $parts) . ')';
    }

    /**
     * Connects two or more SQL expressions with the `AND` or `OR` operator.
     * @param string $operator the operator to use for connecting the given operands
     * @param array $operands the SQL expressions to connect.
     * @param array $params the binding parameters to be populated
     * @return string the generated SQL expression
     */
    public function buildAndCondition($operator, $operands, &$params)
    {
        $parts = [];
        foreach ($operands as $operand) {
            if (is_array($operand)) {
                $operand = $this->buildCondition($operand, $params);
            }
            if ($operand instanceof Expression) {
                foreach ($operand->params as $n => $v) {
                    $params[$n] = $v;
                }
                $operand = $operand->expression;
            }
            if ($operand !== '') {
                $parts[] = $operand;
            }
        }
        if (!empty($parts)) {
            return '(' . implode(") $operator (", $parts) . ')';
        }

        return '';
    }

    /**
     * Inverts an SQL expressions with `NOT` operator.
     * @param string $operator the operator to use for connecting the given operands
     * @param array $operands the SQL expressions to connect.
     * @param array $params the binding parameters to be populated
     * @return string the generated SQL expression
     * @throws InvalidArgumentException if wrong number of operands have been given.
     */
    public function buildNotCondition($operator, $operands, &$params)
    {
        if (count($operands) !== 1) {
            throw new InvalidArgumentException("Operator '$operator' requires exactly one operand.");
        }

        $operand = reset($operands);
        if (is_array($operand) || $operand instanceof Expression) {
            $operand = $this->buildCondition($operand, $params);
        }
        if ($operand === '') {
            return '';
        }

        return "$operator ($operand)";
    }

    /**
     * Creates an SQL expressions with the `BETWEEN` operator.
     * @param string $operator the operator to use (e.g. `BETWEEN` or `NOT BETWEEN`)
     * @param array $operands the first operand is the column name. The second and third operands
     * describe the interval that column value should be in.
     * @param array $params the binding parameters to be populated
     * @return string the generated SQL expression
     * @throws InvalidArgumentException if wrong number of operands have been given.
     */
    public function buildBetweenCondition($operator, $operands, &$params)
    {
        if (!isset($operands[0], $operands[1], $operands[2])) {
            throw new InvalidArgumentException("Operator '$operator' requires three operands.");
        }

        [$column, $value1, $value2] = $operands;

        if (strpos($column, '(') === false) {
            $column = $this->db->quoteColumnName($column);
        }
        if ($value1 instanceof Expression) {
            foreach ($value1->params as $n => $v) {
                $params[$n] = $v;
            }
            $phName1 = $value1->expression;
        } else {
            $phName1 = self::PARAM_PREFIX . count($params);
            $params[$phName1] = $value1;
        }
        if ($value2 instanceof Expression) {
            foreach ($value2->params as $n => $v) {
                $params[$n] = $v;
            }
            $phName2 = $value2->expression;
        } else {
            $phName2 = self::PARAM_PREFIX . count($params);
            $params[$phName2] = $value2;
        }

        return "$column $operator $phName1 AND $phName2";
    }

    /**
     * Creates an SQL expressions with the `IN` operator.
     * @param string $operator the operator to use (e.g. `IN` or `NOT IN`)
     * @param array $operands the first operand is the column name. If it is an array
     * a composite IN condition will be generated.
     * The second operand is an array of values that column value should be among.
     * If it is an empty array the generated expression will be a `false` value if
     * operator is `IN` and empty if operator is `NOT IN`.
     * @param array $params the binding parameters to be populated
     * @return string the generated SQL expression
     * @throws Exception if wrong number of operands have been given.
     */
    public function buildInCondition($operator, $operands, &$params)
    {
        if (!isset($operands[0], $operands[1])) {
            throw new Exception("Operator '$operator' requires two operands.");
        }

        [$column, $values] = $operands;

        if ($column === []) {
            // no columns to test against
            return $operator === 'IN' ? '0=1' : '';
        }

        if ($values instanceof Query) {
            return $this->buildSubqueryInCondition($operator, $column, $values, $params);
        }
        if (!is_array($values) && !$values instanceof \Traversable) {
            // ensure values is an array
            $values = (array) $values;
        }

        if ($column instanceof \Traversable || ((is_array($column) || $column instanceof \Countable) && count($column) > 1)) {
            return $this->buildCompositeInCondition($operator, $column, $values, $params);
        } elseif (is_array($column)) {
            $column = reset($column);
        }

        $sqlValues = [];
        foreach ($values as $i => $value) {
            if (is_array($value) || $value instanceof \ArrayAccess) {
                $value = isset($value[$column]) ? $value[$column] : null;
            }
            if ($value === null) {
                $sqlValues[$i] = 'NULL';
            } elseif ($value instanceof Expression) {
                $sqlValues[$i] = $value->expression;
                foreach ($value->params as $n => $v) {
                    $params[$n] = $v;
                }
            } else {
                $phName = self::PARAM_PREFIX . count($params);
                $params[$phName] = $value;
                $sqlValues[$i] = $phName;
            }
        }

        if (empty($sqlValues)) {
            return $operator === 'IN' ? '0=1' : '';
        }

        if (strpos($column, '(') === false) {
            $column = $this->db->quoteColumnName($column);
        }

        if (count($sqlValues) > 1) {
            return "$column $operator (" . implode(', ', $sqlValues) . ')';
        }

        $operator = $operator === 'IN' ? '=' : '<>';
        return $column . $operator . reset($sqlValues);
    }

    /**
     * Builds SQL for IN condition.
     *
     * @param string $operator
     * @param array $columns
     * @param Query $values
     * @param array $params
     * @return string SQL
     */
    protected function buildSubqueryInCondition($operator, $columns, $values, &$params)
    {
        [$sql, $params] = $this->build($values, $params);
        if (is_array($columns)) {
            foreach ($columns as $i => $col) {
                if (strpos($col, '(') === false) {
                    $columns[$i] = $this->db->quoteColumnName($col);
                }
            }

            return '(' . implode(', ', $columns) . ") $operator ($sql)";
        }

        if (strpos($columns, '(') === false) {
            $columns = $this->db->quoteColumnName($columns);
        }

        return "$columns $operator ($sql)";
    }

    /**
     * Builds SQL for IN condition.
     *
     * @param string $operator
     * @param array|\Traversable $columns
     * @param array $values
     * @param array $params
     * @return string SQL
     */
    protected function buildCompositeInCondition($operator, $columns, $values, &$params)
    {
        $vss = [];
        foreach ($values as $value) {
            $vs = [];
            foreach ($columns as $column) {
                if (isset($value[$column])) {
                    $phName = self::PARAM_PREFIX . count($params);
                    $params[$phName] = $value[$column];
                    $vs[] = $phName;
                } else {
                    $vs[] = 'NULL';
                }
            }
            $vss[] = '(' . implode(', ', $vs) . ')';
        }

        if (empty($vss)) {
            return $operator === 'IN' ? '0=1' : '';
        }

        $sqlColumns = [];
        foreach ($columns as $i => $column) {
            $sqlColumns[] = strpos($column, '(') === false ? $this->db->quoteColumnName($column) : $column;
        }

        return '(' . implode(', ', $sqlColumns) . ") $operator (" . implode(', ', $vss) . ')';
    }

    /**
     * Creates an SQL expressions with the `LIKE` operator.
     * @param string $operator the operator to use (e.g. `LIKE`, `NOT LIKE`, `OR LIKE` or `OR NOT LIKE`)
     * @param array $operands an array of two or three operands
     *
     * - The first operand is the column name.
     * - The second operand is a single value or an array of values that column value
     *   should be compared with. If it is an empty array the generated expression will
     *   be a `false` value if operator is `LIKE` or `OR LIKE`, and empty if operator
     *   is `NOT LIKE` or `OR NOT LIKE`.
     * - An optional third operand can also be provided to specify how to escape special characters
     *   in the value(s). The operand should be an array of mappings from the special characters to their
     *   escaped counterparts. If this operand is not provided, a default escape mapping will be used.
     *   You may use `false` or an empty array to indicate the values are already escaped and no escape
     *   should be applied. Note that when using an escape mapping (or the third operand is not provided),
     *   the values will be automatically enclosed within a pair of percentage characters.
     * @param array $params the binding parameters to be populated
     * @return string the generated SQL expression
     * @throws InvalidArgumentException if wrong number of operands have been given.
     */
    public function buildLikeCondition($operator, $operands, &$params)
    {
        if (!isset($operands[0], $operands[1])) {
            throw new InvalidArgumentException("Operator '$operator' requires two operands.");
        }

        $escape = isset($operands[2]) ? $operands[2] : $this->likeEscapingReplacements;
        unset($operands[2]);

        if (!preg_match('/^(AND |OR |)(((NOT |))I?LIKE)/', $operator, $matches)) {
            throw new InvalidArgumentException("Invalid operator '$operator'.");
        }
        $andor = ' ' . (!empty($matches[1]) ? $matches[1] : 'AND ');
        $not = !empty($matches[3]);
        $operator = $matches[2];

        [$column, $values] = $operands;

        if (!is_array($values)) {
            $values = [$values];
        }

        if (empty($values)) {
            return $not ? '' : '0=1';
        }

        if (strpos($column, '(') === false) {
            $column = $this->db->quoteColumnName($column);
        }

        $parts = [];
        foreach ($values as $value) {
            if ($value instanceof Expression) {
                foreach ($value->params as $n => $v) {
                    $params[$n] = $v;
                }
                $phName = $value->expression;
            } else {
                $phName = self::PARAM_PREFIX . count($params);
                $params[$phName] = empty($escape) ? $value : ('%' . strtr($value, $escape) . '%');
            }
            $escapeSql = '';
            if ($this->likeEscapeCharacter !== null) {
                $escapeSql = " ESCAPE '{$this->likeEscapeCharacter}'";
            }
            $parts[] = "{$column} {$operator} {$phName}{$escapeSql}";
        }

        return implode($andor, $parts);
    }

    /**
     * Creates an SQL expressions with the `EXISTS` operator.
     * @param string $operator the operator to use (e.g. `EXISTS` or `NOT EXISTS`)
     * @param array $operands contains only one element which is a [[Query]] object representing the sub-query.
     * @param array $params the binding parameters to be populated
     * @return string the generated SQL expression
     * @throws InvalidArgumentException if the operand is not a [[Query]] object.
     */
    public function buildExistsCondition($operator, $operands, &$params)
    {
        if ($operands[0] instanceof Query) {
            [$sql, $params] = $this->build($operands[0], $params);
            return "$operator ($sql)";
        }

        throw new InvalidArgumentException('Subquery for EXISTS operator must be a Query object.');
    }

    /**
     * Creates an SQL expressions like `"column" operator value`.
     * @param string $operator the operator to use. Anything could be used e.g. `>`, `<=`, etc.
     * @param array $operands contains two column names.
     * @param array $params the binding parameters to be populated
     * @return string the generated SQL expression
     * @throws InvalidArgumentException if wrong number of operands have been given.
     */
    public function buildSimpleCondition($operator, $operands, &$params)
    {
        if (count($operands) !== 2) {
            throw new InvalidArgumentException("Operator '$operator' requires two operands.");
        }

        [$column, $value] = $operands;

        if (strpos($column, '(') === false) {
            $column = $this->db->quoteColumnName($column);
        }

        if ($value === null) {
            return "$column $operator NULL";
        } elseif ($value instanceof Expression) {
            foreach ($value->params as $n => $v) {
                $params[$n] = $v;
            }

            return "$column $operator {$value->expression}";
        } elseif ($value instanceof Query) {
            [$sql, $params] = $this->build($value, $params);
            return "$column $operator ($sql)";
        }

        $phName = self::PARAM_PREFIX . count($params);
        $params[$phName] = $value;
        return "$column $operator $phName";
    }

    /**
     * Creates a SELECT EXISTS() SQL statement.
     * @param string $rawSql the subquery in a raw form to select from.
     * @return string the SELECT EXISTS() SQL statement.
     * @since 2.0.8
     */
    public function selectExists($rawSql)
    {
        return 'SELECT EXISTS(' . $rawSql . ')';
    }
}<|MERGE_RESOLUTION|>--- conflicted
+++ resolved
@@ -164,11 +164,7 @@
         $placeholders = [];
         $values = ' DEFAULT VALUES';
         if ($columns instanceof \yii\db\Query) {
-<<<<<<< HEAD
-            [$names, $values, $params] = $this->prepareInsertSelectSubQuery($columns, $schema);
-=======
-            list($names, $values, $params) = $this->prepareInsertSelectSubQuery($columns, $schema, $params);
->>>>>>> 1e6ab3cd
+            [$names, $values, $params] = $this->prepareInsertSelectSubQuery($columns, $schema, $params);
         } else {
             foreach ($columns as $name => $value) {
                 $names[] = $schema->quoteColumnName($name);
