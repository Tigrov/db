# Yii Database Change Log

<<<<<<< HEAD
## 1.1.0 under development
=======
## 1.1.1 under development

- no changes in this release.

## 1.1.0 July 24, 2023
>>>>>>> 52a6e08f

- Enh #617: Add debug collector for yiisoft/yii-debug (@xepozz)
- Chg #722: Remove legacy array syntax for typecast. Use `Param` instead (@terabytesoftw)
- Chg #724: Typecast refactoring (@Tigrov)
- Chg #728: Refactor `AbstractSchema::getColumnPhpType()` (@Tigrov)

## 1.0.0 April 12, 2023

- Initial release.<|MERGE_RESOLUTION|>--- conflicted
+++ resolved
@@ -1,14 +1,10 @@
 # Yii Database Change Log
 
-<<<<<<< HEAD
-## 1.1.0 under development
-=======
 ## 1.1.1 under development
 
 - no changes in this release.
 
 ## 1.1.0 July 24, 2023
->>>>>>> 52a6e08f
 
 - Enh #617: Add debug collector for yiisoft/yii-debug (@xepozz)
 - Chg #722: Remove legacy array syntax for typecast. Use `Param` instead (@terabytesoftw)
