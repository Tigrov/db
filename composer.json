--- conflicted
+++ resolved
@@ -60,11 +60,7 @@
             "Yiisoft\\Db\\Sqlite\\Tests\\": "vendor/yiisoft/db-sqlite/tests"
         }
     },
-<<<<<<< HEAD
     "extra": {
-        "branch-alias": {
-            "dev-master": "3.0.x-dev"
-        },
         "config-plugin-options": {
             "source-directory": "config"
         },
@@ -72,8 +68,6 @@
             "params": "params.php"
         }
     },
-=======
->>>>>>> 3931c493
     "config": {
         "sort-packages": true,
         "allow-plugins": {
